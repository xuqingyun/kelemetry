// Copyright 2023 The Kelemetry Authors.
//
// Licensed under the Apache License, Version 2.0 (the "License");
// you may not use this file except in compliance with the License.
// You may obtain a copy of the License at
//
//     http://www.apache.org/licenses/LICENSE-2.0
//
// Unless required by applicable law or agreed to in writing, software
// distributed under the License is distributed on an "AS IS" BASIS,
// WITHOUT WARRANTIES OR CONDITIONS OF ANY KIND, either express or implied.
// See the License for the specific language governing permissions and
// limitations under the License.

package auditconsumer

import (
	"context"
	"encoding/json"
	"fmt"
	"net/http"
	"strings"

	"github.com/sirupsen/logrus"
	"github.com/spf13/pflag"
	metav1 "k8s.io/apimachinery/pkg/apis/meta/v1"
	"k8s.io/apimachinery/pkg/apis/meta/v1/unstructured"
	"k8s.io/apimachinery/pkg/runtime/schema"
	"k8s.io/apimachinery/pkg/util/sets"
	auditv1 "k8s.io/apiserver/pkg/apis/audit/v1"
	"k8s.io/utils/clock"

	"github.com/kubewharf/kelemetry/pkg/aggregator"
	"github.com/kubewharf/kelemetry/pkg/audit"
	"github.com/kubewharf/kelemetry/pkg/audit/mq"
	"github.com/kubewharf/kelemetry/pkg/filter"
	"github.com/kubewharf/kelemetry/pkg/k8s/discovery"
	"github.com/kubewharf/kelemetry/pkg/manager"
	"github.com/kubewharf/kelemetry/pkg/metrics"
	"github.com/kubewharf/kelemetry/pkg/util"
	"github.com/kubewharf/kelemetry/pkg/util/shutdown"
)

func init() {
	manager.Global.Provide("audit-consumer", manager.Ptr(&receiver{
		consumers: map[mq.PartitionId]mq.Consumer{},
	}))
}

type options struct {
	enable            bool
	consumerGroup     string
	partitions        []int32
	clusterFilter     string
	ignoreImpersonate bool
	enableSubObject   bool
}

func (options *options) Setup(fs *pflag.FlagSet) {
	fs.BoolVar(&options.enable, "audit-consumer-enable", false, "enable audit consumer")
	fs.StringVar(&options.consumerGroup, "audit-consumer-group", "kelemetry", "audit consumer group name")
	fs.Int32SliceVar(&options.partitions, "audit-consumer-partition", []int32{0, 1, 2, 3, 4}, "audit message queue partitions to consume")
	fs.StringVar(
		&options.clusterFilter,
		"audit-consumer-filter-cluster-name",
		"",
		"if nonempty, only audit events with this cluster name are processed",
	)
	fs.BoolVar(
		&options.ignoreImpersonate,
		"audit-consumer-ignore-impersonate-username",
		false,
		"if set to true, direct username is always used even with impersonation",
	)
	fs.BoolVar(&options.enableSubObject, "audit-consumer-group-failures", false, "whether failed requests should be grouped together")
}

func (options *options) EnableFlag() *bool { return &options.enable }

type receiver struct {
	options        options
	Logger         logrus.FieldLogger
	Clock          clock.Clock
	Aggregator     aggregator.Aggregator
	Mq             mq.Queue
	DecoratorList  audit.DecoratorList
	Filter         filter.Filter
	Metrics        metrics.Client
	DiscoveryCache discovery.DiscoveryCache

<<<<<<< HEAD
	consumeMetric    metrics.Metric
	e2eLatencyMetric metrics.Metric
=======
	ctx              context.Context
	ConsumeMetric    *metrics.Metric[*consumeMetric]
	E2eLatencyMetric *metrics.Metric[*e2eLatencyMetric]
>>>>>>> 31bcd644
	consumers        map[mq.PartitionId]mq.Consumer
}

var _ manager.Component = &receiver{}

type consumeMetric struct {
	Cluster       string
	ConsumerGroup mq.ConsumerGroup
	Partition     mq.PartitionId
	HasTrace      bool
}

func (*consumeMetric) MetricName() string { return "audit_consumer_event" }

type e2eLatencyMetric struct {
	Cluster  string
	ApiGroup schema.GroupVersion
	Resource string
}

func (*e2eLatencyMetric) MetricName() string { return "audit_consumer_e2e_latency" }

func (recv *receiver) Options() manager.Options {
	return &recv.options
}

<<<<<<< HEAD
func (recv *receiver) Init() error {
	recv.consumeMetric = recv.metrics.New("audit_consumer_event", &consumeMetric{})
	recv.e2eLatencyMetric = recv.metrics.New("audit_consumer_e2e_latency", &e2eLatencyMetric{})
=======
func (recv *receiver) Init(ctx context.Context) error {
	recv.ctx = ctx
>>>>>>> 31bcd644

	for _, partition := range recv.options.partitions {
		group := mq.ConsumerGroup(recv.options.consumerGroup)
		partition := mq.PartitionId(partition)
		consumer, err := recv.Mq.CreateConsumer(
			group,
			partition,
			func(ctx context.Context, fieldLogger logrus.FieldLogger, msgKey []byte, msgValue []byte) {
				recv.handleMessage(ctx, fieldLogger, msgKey, msgValue, group, partition)
			},
		)
		if err != nil {
			return fmt.Errorf("cannot create consumer for partition %d: %w", partition, err)
		}
		recv.consumers[partition] = consumer
	}

	return nil
}

func (recv *receiver) Start(ctx context.Context) error {
	return nil
}

<<<<<<< HEAD
func (recv *receiver) Close(ctx context.Context) error {
	recv.logger.Info("receiver close")
=======
func (recv *receiver) Close() error {
	recv.Logger.Info("receiver close")
>>>>>>> 31bcd644
	return nil
}

func (recv *receiver) handleMessage(
	ctx context.Context,
	fieldLogger logrus.FieldLogger,
	msgKey []byte,
	msgValue []byte,
	consumerGroup mq.ConsumerGroup,
	partition mq.PartitionId,
) {
	logger := fieldLogger.WithField("mod", "audit-consumer")

	metric := &consumeMetric{
		ConsumerGroup: consumerGroup,
		Partition:     partition,
	}
	defer recv.ConsumeMetric.DeferCount(recv.Clock.Now(), metric)

	// The first part of the message key is always the cluster no matter what partitioning method we use.
	cluster := strings.SplitN(string(msgKey), "/", 2)[0]
	metric.Cluster = cluster

	if recv.options.clusterFilter != "" && recv.options.clusterFilter != cluster {
		return
	}

	message := &audit.Message{}
	if err := json.Unmarshal(msgValue, message); err != nil {
		logger.WithError(err).Error("error decoding audit data")
		return
	}

	recv.handleItem(ctx, logger.WithField("auditId", message.Event.AuditID), message, metric)
}

var supportedVerbs = sets.NewString(
	audit.VerbCreate,
	audit.VerbUpdate,
	audit.VerbDelete,
	audit.VerbPatch,
)

func (recv *receiver) handleItem(
	ctx context.Context,
	logger logrus.FieldLogger,
	message *audit.Message,
	metric *consumeMetric,
) {
	defer shutdown.RecoverPanic(logger)

	if !supportedVerbs.Has(message.Verb) {
		return
	}

	if message.Stage != auditv1.StageResponseComplete {
		return
	}

	if !recv.Filter.TestAuditEvent(&message.Event) {
		return
	}

	if message.ObjectRef == nil || message.ObjectRef.Name == "" {
		// try reconstructing ObjectRef from ResponseObject
		if err := recv.inferObjectRef(message); err != nil {
			logger.WithError(err).Debug("Invalid objectRef, cannot infer")
			return
		}
	}

	objectRef := util.ObjectRef{
		Cluster: message.Cluster,
		GroupVersionResource: schema.GroupVersionResource{
			Group:    message.ObjectRef.APIGroup,
			Version:  message.ObjectRef.APIVersion,
			Resource: message.ObjectRef.Resource,
		},
		Namespace: message.ObjectRef.Namespace,
		Name:      message.ObjectRef.Name,
		Uid:       message.ObjectRef.UID,
	}

	if message.ResponseObject != nil {
		objectRef.Raw = &unstructured.Unstructured{
			Object: map[string]any{},
		}

		err := json.Unmarshal(message.ResponseObject.Raw, &objectRef.Raw.Object)
		if err != nil {
			logger.Errorf("cannot decode responseObject: %s", err.Error())
			return
		}
	}

	field := "spec"
	if message.Verb == audit.VerbUpdate && message.ObjectRef.Subresource == "status" {
		field = "status"
	} else if message.Verb == audit.VerbDelete {
		field = "deletion"
	}

	e2eLatency := recv.Clock.Since(message.StageTimestamp.Time)

	fieldLogger := logger.
		WithField("verb", message.Verb).
		WithField("field", field).
		WithField("cluster", message.Cluster).
		WithField("resource", message.ObjectRef.Resource).
		WithField("namespace", message.ObjectRef.Namespace).
		WithField("name", message.ObjectRef.Name).
		WithField("latency", e2eLatency)

	username := message.User.Username
	if message.ImpersonatedUser != nil && !recv.options.ignoreImpersonate {
		username = message.ImpersonatedUser.Username
	}
	title := fmt.Sprintf("%s %s", username, message.Verb)
	if message.ObjectRef.Subresource != "" {
		title += fmt.Sprintf(" %s", message.ObjectRef.Subresource)
	}
	if message.ResponseStatus.Code >= 300 {
		title += fmt.Sprintf(" (%s)", http.StatusText(int(message.ResponseStatus.Code)))
	}

	event := aggregator.NewEvent(field, title, message.RequestReceivedTimestamp.Time, "audit").
		WithEndTime(message.StageTimestamp.Time).
		WithTag("username", username).
		WithTag("userAgent", message.UserAgent).
		WithTag("responseCode", message.ResponseStatus.Code).
		WithTag("resourceVersion", message.ObjectRef.ResourceVersion).
		WithTag("apiserver", message.SourceAddr).
		WithTag("tag", message.Verb)

<<<<<<< HEAD
	recv.decoratorList.Decorate(ctx, message, event)
=======
	recv.DecoratorList.Decorate(message, event)
>>>>>>> 31bcd644

	recv.E2eLatencyMetric.With(&e2eLatencyMetric{
		Cluster:  message.Cluster,
		ApiGroup: objectRef.GroupVersion(),
		Resource: objectRef.Resource,
	}).Histogram(e2eLatency.Nanoseconds())

	var subObjectId *aggregator.SubObjectId
	if recv.options.enableSubObject && (message.Verb == audit.VerbUpdate || message.Verb == audit.VerbPatch) {
		subObjectId = &aggregator.SubObjectId{
			Id:      fmt.Sprintf("rv=%s", message.ObjectRef.ResourceVersion),
			Primary: message.ResponseStatus.Code < 300,
		}
	}

	err := recv.Aggregator.Send(ctx, objectRef, event, subObjectId)
	if err != nil {
		fieldLogger.WithError(err).Error()
	} else {
		fieldLogger.Debug("Send")
	}

	metric.HasTrace = true
}

func (receiver *receiver) inferObjectRef(message *audit.Message) error {
	if message.ResponseObject != nil {
		var partial metav1.PartialObjectMetadata
		if err := json.Unmarshal(message.ResponseObject.Raw, &partial); err != nil {
			return fmt.Errorf("unmarshal raw object: %w", err)
		}

		gv, err := schema.ParseGroupVersion(partial.APIVersion)
		if err != nil {
			return fmt.Errorf("object has invalid GroupVersion: %w", err)
		}

		cdc, err := receiver.DiscoveryCache.ForCluster(message.Cluster)
		if err != nil {
			return fmt.Errorf("no ClusterDiscoveryCache: %w", err)
		}

		gvr, ok := cdc.LookupResource(gv.WithKind(partial.Kind))
		if !ok {
			return fmt.Errorf("conversion of response to GVR failed")
		}

		message.ObjectRef = &auditv1.ObjectReference{
			APIGroup:   gvr.Group,
			APIVersion: gvr.Version,
			Resource:   gvr.Resource,
			Namespace:  partial.Namespace,
			Name:       partial.Name,
			UID:        partial.UID,
			// do not set as partial.ResourceVersion, otherwise diff decorator will think this is a no-op
			ResourceVersion: "",
			// TODO try to infer subresource from RequestObject
			Subresource: "",
		}

		return nil
	}

	return fmt.Errorf("no ResponseObject to infer objectRef from")
}<|MERGE_RESOLUTION|>--- conflicted
+++ resolved
@@ -88,15 +88,10 @@
 	Metrics        metrics.Client
 	DiscoveryCache discovery.DiscoveryCache
 
-<<<<<<< HEAD
-	consumeMetric    metrics.Metric
-	e2eLatencyMetric metrics.Metric
-=======
-	ctx              context.Context
 	ConsumeMetric    *metrics.Metric[*consumeMetric]
 	E2eLatencyMetric *metrics.Metric[*e2eLatencyMetric]
->>>>>>> 31bcd644
-	consumers        map[mq.PartitionId]mq.Consumer
+
+	consumers map[mq.PartitionId]mq.Consumer
 }
 
 var _ manager.Component = &receiver{}
@@ -122,15 +117,7 @@
 	return &recv.options
 }
 
-<<<<<<< HEAD
 func (recv *receiver) Init() error {
-	recv.consumeMetric = recv.metrics.New("audit_consumer_event", &consumeMetric{})
-	recv.e2eLatencyMetric = recv.metrics.New("audit_consumer_e2e_latency", &e2eLatencyMetric{})
-=======
-func (recv *receiver) Init(ctx context.Context) error {
-	recv.ctx = ctx
->>>>>>> 31bcd644
-
 	for _, partition := range recv.options.partitions {
 		group := mq.ConsumerGroup(recv.options.consumerGroup)
 		partition := mq.PartitionId(partition)
@@ -154,13 +141,8 @@
 	return nil
 }
 
-<<<<<<< HEAD
 func (recv *receiver) Close(ctx context.Context) error {
-	recv.logger.Info("receiver close")
-=======
-func (recv *receiver) Close() error {
 	recv.Logger.Info("receiver close")
->>>>>>> 31bcd644
 	return nil
 }
 
@@ -295,11 +277,7 @@
 		WithTag("apiserver", message.SourceAddr).
 		WithTag("tag", message.Verb)
 
-<<<<<<< HEAD
-	recv.decoratorList.Decorate(ctx, message, event)
-=======
-	recv.DecoratorList.Decorate(message, event)
->>>>>>> 31bcd644
+	recv.DecoratorList.Decorate(ctx, message, event)
 
 	recv.E2eLatencyMetric.With(&e2eLatencyMetric{
 		Cluster:  message.Cluster,
