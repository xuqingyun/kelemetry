--- conflicted
+++ resolved
@@ -55,21 +55,12 @@
 }
 
 type comp struct {
-<<<<<<< HEAD
-	options options
-	logger  logrus.FieldLogger
-	clock   clock.Clock
-	webhook auditwebhook.Webhook
-	metrics metrics.Client
-=======
 	options     options
 	Logger      logrus.FieldLogger
 	Clock       clock.Clock
 	Webhook     auditwebhook.Webhook
 	ProxyMetric *metrics.Metric[*proxyMetric]
 
-	ctx     context.Context
->>>>>>> 31bcd644
 	proxies []*proxy
 	stopWg  sync.WaitGroup
 }
