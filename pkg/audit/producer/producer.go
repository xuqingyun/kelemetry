// Copyright 2023 The Kelemetry Authors.
//
// Licensed under the Apache License, Version 2.0 (the "License");
// you may not use this file except in compliance with the License.
// You may obtain a copy of the License at
//
//     http://www.apache.org/licenses/LICENSE-2.0
//
// Unless required by applicable law or agreed to in writing, software
// distributed under the License is distributed on an "AS IS" BASIS,
// WITHOUT WARRANTIES OR CONDITIONS OF ANY KIND, either express or implied.
// See the License for the specific language governing permissions and
// limitations under the License.

package auditproducer

import (
	"context"
	"encoding/json"
	"fmt"

	"github.com/sirupsen/logrus"
	"github.com/spf13/pflag"
	"k8s.io/utils/clock"

	"github.com/kubewharf/kelemetry/pkg/audit"
	"github.com/kubewharf/kelemetry/pkg/audit/mq"
	auditwebhook "github.com/kubewharf/kelemetry/pkg/audit/webhook"
	"github.com/kubewharf/kelemetry/pkg/manager"
	"github.com/kubewharf/kelemetry/pkg/metrics"
	"github.com/kubewharf/kelemetry/pkg/util/shutdown"
)

func init() {
	manager.Global.Provide("audit-producer", manager.Ptr(&producer{}))
}

type options struct {
	enable           bool
	workerCount      int
	partitionKeyType partitionKeyType
}

func (options *options) Setup(fs *pflag.FlagSet) {
	fs.BoolVar(&options.enable, "audit-producer-enable", false, "enable audit producer")
	fs.IntVar(&options.workerCount, "audit-producer-worker-count", 1, "audit producer worker count")

	options.partitionKeyType = partitionKeyTypeAuditId
	fs.Var(
		&options.partitionKeyType,
		"audit-producer-partition-key-type",
		fmt.Sprintf(
			"how to partition audit messages in the message queue. Possible values are %q.",
			[]string{"cluster", "object", "audit-id"},
		),
	)
}

func (options *options) EnableFlag() *bool { return &options.enable }

type partitionKeyType uint32

const (
	partitionKeyTypeCluster partitionKeyType = iota
	partitionKeyTypeObject
	partitionKeyTypeAuditId
)

func (ty *partitionKeyType) String() string {
	switch *ty {
	case partitionKeyTypeCluster:
		return "cluster"
	case partitionKeyTypeObject:
		return "object"
	case partitionKeyTypeAuditId:
		return "audit-id"
	default:
		panic("invalid value")
	}
}

func (ty *partitionKeyType) Set(input string) error {
	switch input {
	case "cluster":
		*ty = partitionKeyTypeCluster
	case "object":
		*ty = partitionKeyTypeObject
	case "audit-id":
		*ty = partitionKeyTypeAuditId
	default:
		return fmt.Errorf("unsupported partition key type")
	}

	return nil
}
func (ty *partitionKeyType) Type() string { return "partitionKeyType" }

type producer struct {
	options       options
<<<<<<< HEAD
	logger        logrus.FieldLogger
	clock         clock.Clock
	webhook       auditwebhook.Webhook
	queue         mq.Queue
	metrics       metrics.Client
	produceMetric metrics.Metric
=======
	Logger        logrus.FieldLogger
	Clock         clock.Clock
	Webhook       auditwebhook.Webhook
	Queue         mq.Queue
	Metrics       metrics.Client
	ctx           context.Context
	ProduceMetric *metrics.Metric[*produceMetric]
>>>>>>> 31bcd644
	subscriber    <-chan *audit.Message
	producer      mq.Producer
}

type produceMetric struct {
	Cluster string
}

func (*produceMetric) MetricName() string { return "audit_producer_produce" }

func (producer *producer) Options() manager.Options {
	return &producer.options
}

<<<<<<< HEAD
func (producer *producer) Init() (err error) {
	producer.produceMetric = producer.metrics.New("audit_producer_produce", &produceMetric{})
	producer.subscriber = producer.webhook.AddSubscriber("audit-producer-subscriber")
	producer.producer, err = producer.queue.CreateProducer()
=======
func (producer *producer) Init(ctx context.Context) (err error) {
	producer.ctx = ctx
	producer.subscriber = producer.Webhook.AddSubscriber("audit-producer-subscriber")
	producer.producer, err = producer.Queue.CreateProducer()
>>>>>>> 31bcd644
	if err != nil {
		return fmt.Errorf("cannot create mq producer for audit producer: %w", err)
	}
	return nil
}

func (producer *producer) Start(ctx context.Context) error {
	for i := 0; i < producer.options.workerCount; i++ {
		go producer.workerLoop(ctx, i)
	}

	return nil
}

<<<<<<< HEAD
func (producer *producer) workerLoop(ctx context.Context, workerId int) {
	defer shutdown.RecoverPanic(producer.logger)
=======
func (producer *producer) workerLoop(stopCh <-chan struct{}, workerId int) {
	defer shutdown.RecoverPanic(producer.Logger)
>>>>>>> 31bcd644

	for {
		select {
		case <-ctx.Done():
			return
		case event, chanOpen := <-producer.subscriber:
			if !chanOpen {
				return
			}

			logger := producer.Logger.
				WithField("cluster", event.Cluster).
				WithField("auditId", event.Event.AuditID).
				WithField("workerId", workerId)

			if err := producer.handleEvent(event); err != nil {
				logger.WithError(err).Error("Error handling event")
			}
		}
	}
}

func (producer *producer) handleEvent(message *audit.Message) error {
	defer producer.ProduceMetric.DeferCount(producer.Clock.Now(), &produceMetric{
		Cluster: message.Cluster,
	})

	partitionKey := []byte(nil)

	switch producer.options.partitionKeyType {
	case partitionKeyTypeCluster:
		partitionKey = []byte(fmt.Sprintf("%s/", message.Cluster))
	case partitionKeyTypeObject:
		partitionKey = []byte(fmt.Sprintf("%s/", message.Cluster))
		if message.Event.ObjectRef != nil {
			partitionKey = append(partitionKey, []byte(fmt.Sprintf(
				"%s/%s/%s/%s/%s/%s",
				message.Cluster,
				message.Event.ObjectRef.APIGroup,
				message.Event.ObjectRef.APIVersion,
				message.Event.ObjectRef.Resource,
				message.Event.ObjectRef.Namespace,
				message.Event.ObjectRef.Name,
			))...)
		}
	case partitionKeyTypeAuditId:
		partitionKey = []byte(fmt.Sprintf("%s/%s", message.Cluster, message.AuditID))
	}

	messageJson, err := json.Marshal(message)
	if err != nil {
		return fmt.Errorf("cannot reserialize event JSON: %w", err)
	}

	err = producer.producer.Send(partitionKey, messageJson)
	if err != nil {
		return fmt.Errorf("cannot send event to message queue: %w", err)
	}

	return nil
}

func (producer *producer) Close(ctx context.Context) error {
	return nil
}<|MERGE_RESOLUTION|>--- conflicted
+++ resolved
@@ -96,25 +96,17 @@
 func (ty *partitionKeyType) Type() string { return "partitionKeyType" }
 
 type producer struct {
-	options       options
-<<<<<<< HEAD
-	logger        logrus.FieldLogger
-	clock         clock.Clock
-	webhook       auditwebhook.Webhook
-	queue         mq.Queue
-	metrics       metrics.Client
-	produceMetric metrics.Metric
-=======
-	Logger        logrus.FieldLogger
-	Clock         clock.Clock
-	Webhook       auditwebhook.Webhook
-	Queue         mq.Queue
-	Metrics       metrics.Client
-	ctx           context.Context
+	options options
+	Logger  logrus.FieldLogger
+	Clock   clock.Clock
+	Webhook auditwebhook.Webhook
+	Queue   mq.Queue
+	Metrics metrics.Client
+
 	ProduceMetric *metrics.Metric[*produceMetric]
->>>>>>> 31bcd644
-	subscriber    <-chan *audit.Message
-	producer      mq.Producer
+
+	subscriber <-chan *audit.Message
+	producer   mq.Producer
 }
 
 type produceMetric struct {
@@ -127,17 +119,9 @@
 	return &producer.options
 }
 
-<<<<<<< HEAD
 func (producer *producer) Init() (err error) {
-	producer.produceMetric = producer.metrics.New("audit_producer_produce", &produceMetric{})
-	producer.subscriber = producer.webhook.AddSubscriber("audit-producer-subscriber")
-	producer.producer, err = producer.queue.CreateProducer()
-=======
-func (producer *producer) Init(ctx context.Context) (err error) {
-	producer.ctx = ctx
 	producer.subscriber = producer.Webhook.AddSubscriber("audit-producer-subscriber")
 	producer.producer, err = producer.Queue.CreateProducer()
->>>>>>> 31bcd644
 	if err != nil {
 		return fmt.Errorf("cannot create mq producer for audit producer: %w", err)
 	}
@@ -152,13 +136,8 @@
 	return nil
 }
 
-<<<<<<< HEAD
 func (producer *producer) workerLoop(ctx context.Context, workerId int) {
-	defer shutdown.RecoverPanic(producer.logger)
-=======
-func (producer *producer) workerLoop(stopCh <-chan struct{}, workerId int) {
 	defer shutdown.RecoverPanic(producer.Logger)
->>>>>>> 31bcd644
 
 	for {
 		select {
