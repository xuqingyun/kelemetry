--- conflicted
+++ resolved
@@ -215,33 +215,21 @@
 				return false // not an object root
 			}
 
-<<<<<<< HEAD
+			fullKey := objectInTrace{
+				traceId: span.TraceID,
+				key:     key,
+			}
+
+			if seenObjects.Has(fullKey) {
+				return false // a known root
+			}
+
 			for reqKey, reqValue := range filterTags {
 				if value, exists := model.KeyValues(span.Tags).FindByKey(reqKey); !exists || value.VStr != reqValue {
 					return false // not a matched root
 				}
 			}
 
-=======
->>>>>>> 4b67ec15
-			fullKey := objectInTrace{
-				traceId: span.TraceID,
-				key:     key,
-			}
-
-			if seenObjects.Has(fullKey) {
-				return false // a known root
-			}
-
-<<<<<<< HEAD
-=======
-			for reqKey, reqValue := range filterTags {
-				if value, exists := model.KeyValues(span.Tags).FindByKey(reqKey); !exists || value.VStr != reqValue {
-					return false // not a matched root
-				}
-			}
-
->>>>>>> 4b67ec15
 			seenObjects.Insert(fullKey)
 			return true
 		}
