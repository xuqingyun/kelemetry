// Copyright 2023 The Kelemetry Authors.
//
// Licensed under the Apache License, Version 2.0 (the "License");
// you may not use this file except in compliance with the License.
// You may obtain a copy of the License at
//
//     http://www.apache.org/licenses/LICENSE-2.0
//
// Unless required by applicable law or agreed to in writing, software
// distributed under the License is distributed on an "AS IS" BASIS,
// WITHOUT WARRANTIES OR CONDITIONS OF ANY KIND, either express or implied.
// See the License for the specific language governing permissions and
// limitations under the License.

package controller

import (
	"context"
	"encoding/json"
	"fmt"
	"regexp"
	"sync"
	"time"

	"github.com/sirupsen/logrus"
	"github.com/spf13/pflag"
	metav1 "k8s.io/apimachinery/pkg/apis/meta/v1"
	"k8s.io/apimachinery/pkg/apis/meta/v1/unstructured"
	"k8s.io/apimachinery/pkg/runtime"
	"k8s.io/apimachinery/pkg/runtime/schema"
	"k8s.io/apimachinery/pkg/watch"
	"k8s.io/client-go/dynamic"
	toolscache "k8s.io/client-go/tools/cache"
	"k8s.io/client-go/util/retry"
	"k8s.io/utils/clock"

	diffcache "github.com/kubewharf/kelemetry/pkg/diff/cache"
	diffcmp "github.com/kubewharf/kelemetry/pkg/diff/cmp"
	"github.com/kubewharf/kelemetry/pkg/filter"
	"github.com/kubewharf/kelemetry/pkg/k8s"
	"github.com/kubewharf/kelemetry/pkg/k8s/discovery"
	"github.com/kubewharf/kelemetry/pkg/k8s/multileader"
	"github.com/kubewharf/kelemetry/pkg/manager"
	"github.com/kubewharf/kelemetry/pkg/metrics"
	"github.com/kubewharf/kelemetry/pkg/util"
	"github.com/kubewharf/kelemetry/pkg/util/channel"
	"github.com/kubewharf/kelemetry/pkg/util/informer"
	"github.com/kubewharf/kelemetry/pkg/util/shutdown"
)

const (
	LabelKeyRedacted = "kelemetry.kubewharf.io/diff-redacted"
)

func init() {
	manager.Global.Provide("diff-controller", manager.Ptr(&controller{
		monitors: map[schema.GroupVersionResource]*monitor{},
		taskPool: channel.NewUnboundedQueue[func()](16),
	}))
}

type ctrlOptions struct {
	enable           bool
	redact           string
	deletionSnapshot bool

	storeTimeout   time.Duration
	workerCount    int
	electorOptions multileader.Config
}

func (options *ctrlOptions) Setup(fs *pflag.FlagSet) {
	fs.BoolVar(&options.enable, "diff-controller-enable", false, "enable controller for watching and computing object update diff")
	fs.StringVar(
		&options.redact,
		"diff-controller-redact-pattern",
		"$this matches nothing^",
		"only informer time and resource version are traced for objects matching this regexp pattern in the form g/v/r/ns/name",
	)
	fs.BoolVar(&options.deletionSnapshot, "diff-controller-deletion-snapshot", true, "take a snapshot of objects during deletion")
	fs.DurationVar(&options.storeTimeout, "diff-controller-store-timeout", time.Second*10, "timeout for storing cache")
	fs.IntVar(&options.workerCount, "diff-controller-worker-count", 8, "number of workers for all object types to compute diff")
	options.electorOptions.SetupOptions(fs, "diff-controller", "diff controller", 3)
}

func (options *ctrlOptions) EnableFlag() *bool { return &options.enable }

type controller struct {
	options   ctrlOptions
	Logger    logrus.FieldLogger
	Clock     clock.Clock
	Clients   k8s.Clients
	Discovery discovery.DiscoveryCache
	Cache     diffcache.Cache
	Filter    filter.Filter
	Metrics   metrics.Client

	redactRegex       *regexp.Regexp
	discoveryResyncCh <-chan struct{}
	OnUpdateMetric    *metrics.Metric[*onUpdateMetric]
	OnDeleteMetric    *metrics.Metric[*onDeleteMetric]
	elector           *multileader.Elector
	monitors          map[schema.GroupVersionResource]*monitor
	monitorsLock      sync.RWMutex
	taskPool          *channel.UnboundedQueue[func()]
}

var _ manager.Component = &controller{}

type onUpdateMetric struct {
	ApiGroup schema.GroupVersion
	Resource string
}

func (*onUpdateMetric) MetricName() string { return "diff_controller_on_update" }

type onDeleteMetric struct {
	ApiGroup schema.GroupVersion
	Resource string
}

func (*onDeleteMetric) MetricName() string { return "diff_controller_on_delete" }

type taskPoolMetric struct{}

func (*taskPoolMetric) MetricName() string { return "diff_controller_task_pool" }

func (ctrl *controller) Options() manager.Options {
	return &ctrl.options
}

func (ctrl *controller) Init() (err error) {
	ctrl.redactRegex, err = regexp.Compile(ctrl.options.redact)
	if err != nil {
		return fmt.Errorf("cannot compile --diff-controller-redact-pattern value: %w", err)
	}

	cdc, err := ctrl.Discovery.ForCluster(ctrl.Clients.TargetCluster().ClusterName())
	if err != nil {
		return fmt.Errorf("cannot initialize discovery cache for target cluster: %w", err)
	}

	ctrl.discoveryResyncCh = cdc.AddResyncHandler()

	ctrl.elector, err = multileader.NewElector(
		"kelemetry-diff-controller",
		ctrl.Logger.WithField("submod", "leader-elector"),
		ctrl.Clock,
		&ctrl.options.electorOptions,
		ctrl.Clients.TargetCluster(),
		ctrl.Metrics,
	)
	if err != nil {
		return fmt.Errorf("cannot create leader elector: %w", err)
	}

	channel.InitMetricLoop(ctrl.taskPool, ctrl.Metrics, &taskPoolMetric{})

	return nil
}

func (ctrl *controller) Start(ctx context.Context) error {
	go ctrl.elector.Run(ctx, ctrl.resyncMonitorsLoop)
	go ctrl.elector.RunLeaderMetricLoop(ctx)

	for i := 0; i < ctrl.options.workerCount; i++ {
		go runWorker(ctx, ctrl.Logger.WithField("worker", i), ctrl.taskPool)
	}

	return nil
}

func runWorker(ctx context.Context, logger logrus.FieldLogger, taskPool *channel.UnboundedQueue[func()]) {
	defer shutdown.RecoverPanic(logger)

	for {
		select {
		case <-ctx.Done():
			return
		case task, ok := <-taskPool.Receiver():
			if !ok {
				return
			}

			task()
		}
	}
}

func (ctrl *controller) Close(ctx context.Context) error { return nil }

func (ctrl *controller) resyncMonitorsLoop(ctx context.Context) {
	logger := ctrl.Logger.WithField("submod", "resync")

	defer shutdown.RecoverPanic(logger)

	for {
		stopped := false

		select {
		case <-ctx.Done():
			stopped = true
		case <-ctrl.discoveryResyncCh:
		}

		if stopped {
			break
		}

		err := retry.OnError(retry.DefaultBackoff, func(_ error) bool { return true }, func() error {
			err := ctrl.resyncMonitors()
			if err != nil {
				logger.WithError(err).Warn("resync monitors")
			}
			return err
		})
		if err != nil {
			logger.WithError(err).Error("resync monitors failed")
		}
	}

	ctrl.monitorsLock.Lock()
	defer ctrl.monitorsLock.Unlock()
	for _, monitor := range ctrl.drainAllMonitors() {
		monitor.close()
	}
}

func (ctrl *controller) shouldMonitorType(gvr schema.GroupVersionResource, apiResource *metav1.APIResource) bool {
	canListWatch := 0
	for _, verb := range apiResource.Verbs {
		if verb == "list" || verb == "watch" {
			canListWatch += 1
		}
	}

	if canListWatch != 2 {
		return false
	}

	if !ctrl.Filter.TestGvr(gvr) {
		return false
	}

	return true
}

func (ctrl *controller) shouldMonitorObject(gvr schema.GroupVersionResource, namespace string, name string) bool {
	// TODO consider partitioning to reduce memory usage
	return true
}

func (ctrl *controller) resyncMonitors() error {
	cdc, err := ctrl.Discovery.ForCluster(ctrl.Clients.TargetCluster().ClusterName())
	if err != nil {
		return fmt.Errorf("cannot get discovery cache for target cluster: %w", err)
	}
	expected := cdc.GetAll()
	ctrl.Logger.WithField("expectedLength", len(expected)).Info("resync monitors")

	toStart, toStop := ctrl.compareMonitors(expected)

	newMonitors := make([]*monitor, 0, len(toStart))
	for _, gvr := range toStart {
		monitor := ctrl.startMonitor(gvr, expected[gvr])
		newMonitors = append(newMonitors, monitor)
	}
	ctrl.addMonitors(newMonitors)

	oldMonitors := ctrl.drainMonitors(toStop)
	for _, monitor := range oldMonitors {
		monitor.close()
	}

	return nil
}

func (ctrl *controller) compareMonitors(expected discovery.GvrDetails) (toStart, toStop []schema.GroupVersionResource) {
	toStart = []schema.GroupVersionResource{}
	toStop = []schema.GroupVersionResource{}

	ctrl.monitorsLock.RLock()
	defer ctrl.monitorsLock.RUnlock()
	for gvr, apiResource := range expected {
		if !ctrl.shouldMonitorType(gvr, apiResource) {
			continue
		}

		if _, exists := ctrl.monitors[gvr]; !exists {
			toStart = append(toStart, gvr)
		}
	}
	for gvr := range ctrl.monitors {
		if _, exists := expected[gvr]; !exists {
			toStop = append(toStop, gvr)
		}
	}

	return toStart, toStop
}

func (ctrl *controller) addMonitors(monitors []*monitor) {
	ctrl.monitorsLock.Lock()
	defer ctrl.monitorsLock.Unlock()

	for _, monitor := range monitors {
		ctrl.monitors[monitor.gvr] = monitor
	}
}

func (ctrl *controller) drainMonitors(gvrs []schema.GroupVersionResource) []*monitor {
	ctrl.monitorsLock.Lock()
	defer ctrl.monitorsLock.Unlock()

	monitors := make([]*monitor, 0, len(gvrs))
	for _, gvr := range gvrs {
		monitors = append(monitors, ctrl.monitors[gvr])
		delete(ctrl.monitors, gvr)
	}
	return monitors
}

func (ctrl *controller) drainAllMonitors() []*monitor {
	ctrl.monitorsLock.Lock()
	defer ctrl.monitorsLock.Unlock()

	monitors := make([]*monitor, 0, len(ctrl.monitors))
	for gvr := range ctrl.monitors {
		monitors = append(monitors, ctrl.monitors[gvr])
		delete(ctrl.monitors, gvr)
	}
	ctrl.monitors = map[schema.GroupVersionResource]*monitor{}
	return monitors
}

func (ctrl *controller) startMonitor(gvr schema.GroupVersionResource, apiResource *metav1.APIResource) *monitor {
	logger := ctrl.Logger.WithField("submod", "monitor").WithField("gvr", gvr)
	logger.Debug("Starting")

	ctx, cancelFunc := context.WithCancel(context.Background())

	monitor := &monitor{
		ctrl:        ctrl,
		logger:      logger,
		gvr:         gvr,
		apiResource: apiResource,
		cancelCtx:   cancelFunc,
		onUpdateMetric: ctrl.OnUpdateMetric.With(&onUpdateMetric{
			ApiGroup: gvr.GroupVersion(),
			Resource: gvr.Resource,
		}),
		onDeleteMetric: ctrl.OnDeleteMetric.With(&onDeleteMetric{
			ApiGroup: gvr.GroupVersion(),
			Resource: gvr.Resource,
		}),
	}

	store := informerutil.NewPrepushUndeltaStore(
		logger,
		func(obj *unstructured.Unstructured) bool {
			return ctrl.shouldMonitorObject(gvr, obj.GetNamespace(), obj.GetName())
		},
	)

	// TODO fix: detect creation after initial sync, do not spam snapshots during startup
	// store.OnAdd = func(newObj *unstructured.Unstructured) {
	// ctrl.taskPool.Send(func() { monitor.onCreateDelete(newObj, "creation") })
	// }
	store.OnUpdate = func(oldObj, newObj *unstructured.Unstructured) {
		ctrl.taskPool.Send(func() { monitor.onUpdate(ctx, oldObj, newObj) })
	}
	store.OnDelete = func(oldObj *unstructured.Unstructured) {
		ctrl.taskPool.Send(func() { monitor.onNeedSnapshot(ctx, oldObj, diffcache.SnapshotNameDeletion) })
	}

	nsableReflectorClient := ctrl.Clients.TargetCluster().DynamicClient().Resource(gvr)
	var reflectorClient dynamic.ResourceInterface
	if apiResource.Namespaced {
		reflectorClient = nsableReflectorClient.Namespace(metav1.NamespaceAll)
	} else {
		reflectorClient = nsableReflectorClient
	}

	lw := &toolscache.ListWatch{
		ListFunc: func(options metav1.ListOptions) (runtime.Object, error) {
<<<<<<< HEAD
			return reflectorClient.List(ctx, options)
=======
			if options.ResourceVersion == "" {
				options.ResourceVersion = "0"
			}

			return reflectorClient.List(ctrl.ctx, options)
>>>>>>> f125361b
		},
		WatchFunc: func(options metav1.ListOptions) (watch.Interface, error) {
			return reflectorClient.Watch(ctx, options)
		},
	}

	reflector := toolscache.NewReflector(
		lw,
		&unstructured.Unstructured{
			Object: map[string]any{
				"apiVersion": gvr.GroupVersion().String(),
				"kind":       apiResource.Kind,
			},
		},
		store,
		0,
	)

	go func() {
		defer shutdown.RecoverPanic(logger)
		reflector.Run(ctx.Done())
	}()

	return monitor
}

type monitor struct {
	ctrl           *controller
	logger         logrus.FieldLogger
	gvr            schema.GroupVersionResource
	apiResource    *metav1.APIResource
	cancelCtx      context.CancelFunc
	onUpdateMetric metrics.TaggedMetric
	onDeleteMetric metrics.TaggedMetric
}

func (monitor *monitor) close() {
	monitor.logger.Info("Closing")
	monitor.cancelCtx()
}

func (monitor *monitor) onUpdate(
	ctx context.Context,
	oldObj, newObj *unstructured.Unstructured,
) {
	defer monitor.onUpdateMetric.DeferCount(monitor.ctrl.Clock.Now())

	if oldObj.GetResourceVersion() == newObj.GetResourceVersion() {
		// no change
		return
	}

	if oldDelTs, newDelTs := oldObj.GetDeletionTimestamp(), newObj.GetDeletionTimestamp(); oldDelTs.IsZero() && !newDelTs.IsZero() {
		monitor.onNeedSnapshot(ctx, newObj, "deletion")
	}

	patch := &diffcache.Patch{
		InformerTime:       monitor.ctrl.Clock.Now(),
		OldResourceVersion: oldObj.GetResourceVersion(),
		NewResourceVersion: newObj.GetResourceVersion(),
	}

	redacted := monitor.testRedacted(oldObj) || monitor.testRedacted(newObj)

	if redacted {
		patch.Redacted = true
		patch.DiffList = diffcmp.DiffList{Diffs: []diffcmp.Diff{{
			JsonPath: "metadata.resourceVersion",
			Old:      oldObj.GetResourceVersion(),
			New:      newObj.GetResourceVersion(),
		}}}
	} else {
		patch.DiffList = diffcmp.Compare(oldObj.Object, newObj.Object)
	}

	ctx, cancelFunc := context.WithTimeout(ctx, monitor.ctrl.options.storeTimeout)
	defer cancelFunc()
	monitor.ctrl.Cache.Store(
		ctx,
		util.ObjectRefFromUnstructured(newObj, monitor.ctrl.Clients.TargetCluster().ClusterName(), monitor.gvr),
		patch,
	)
}

func (monitor *monitor) onNeedSnapshot(
	ctx context.Context,
	obj *unstructured.Unstructured,
	snapshotName string,
) {
	defer monitor.onDeleteMetric.DeferCount(monitor.ctrl.Clock.Now())

	redacted := monitor.testRedacted(obj)

	ctx, cancelFunc := context.WithTimeout(ctx, monitor.ctrl.options.storeTimeout)
	defer cancelFunc()

	objRaw, err := json.Marshal(obj)
	if err != nil {
		monitor.logger.WithError(err).
			WithField("kind", obj.GetKind()).
			WithField("namespace", obj.GetNamespace()).
			WithField("name", obj.GetName()).
			Error("cannot re-marshal unstructured object")
	}

	monitor.ctrl.Cache.StoreSnapshot(
		ctx,
		util.ObjectRefFromUnstructured(obj, monitor.ctrl.Clients.TargetCluster().ClusterName(), monitor.gvr),
		snapshotName,
		&diffcache.Snapshot{
			ResourceVersion: obj.GetResourceVersion(),
			Redacted:        redacted, // we still persist redacted objects for ownerReferences lookup
			Value:           objRaw,
		},
	)
}

func (monitor *monitor) testRedacted(obj *unstructured.Unstructured) bool {
	_, redacted := obj.GetLabels()[LabelKeyRedacted]
	if !redacted {
		gvrnn := fmt.Sprintf(
			"%s/%s/%s/%s/%s",
			monitor.gvr.Group,
			monitor.gvr.Version,
			monitor.gvr.Resource,
			obj.GetNamespace(),
			obj.GetName(),
		)
		redacted = monitor.ctrl.redactRegex.MatchString(gvrnn)
	}

	return redacted
}<|MERGE_RESOLUTION|>--- conflicted
+++ resolved
@@ -383,15 +383,11 @@
 
 	lw := &toolscache.ListWatch{
 		ListFunc: func(options metav1.ListOptions) (runtime.Object, error) {
-<<<<<<< HEAD
-			return reflectorClient.List(ctx, options)
-=======
 			if options.ResourceVersion == "" {
 				options.ResourceVersion = "0"
 			}
 
-			return reflectorClient.List(ctrl.ctx, options)
->>>>>>> f125361b
+			return reflectorClient.List(ctx, options)
 		},
 		WatchFunc: func(options metav1.ListOptions) (watch.Interface, error) {
 			return reflectorClient.Watch(ctx, options)
