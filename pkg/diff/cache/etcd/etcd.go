// Copyright 2023 The Kelemetry Authors.
//
// Licensed under the Apache License, Version 2.0 (the "License");
// you may not use this file except in compliance with the License.
// You may obtain a copy of the License at
//
//     http://www.apache.org/licenses/LICENSE-2.0
//
// Unless required by applicable law or agreed to in writing, software
// distributed under the License is distributed on an "AS IS" BASIS,
// WITHOUT WARRANTIES OR CONDITIONS OF ANY KIND, either express or implied.
// See the License for the specific language governing permissions and
// limitations under the License.

package etcd

import (
	"context"
	"encoding/json"
	"fmt"
	"strings"
	"time"

	"github.com/sirupsen/logrus"
	"github.com/spf13/pflag"
	etcdv3 "go.etcd.io/etcd/client/v3"

	diffcache "github.com/kubewharf/kelemetry/pkg/diff/cache"
	"github.com/kubewharf/kelemetry/pkg/manager"
	"github.com/kubewharf/kelemetry/pkg/metrics"
	"github.com/kubewharf/kelemetry/pkg/util"
	"github.com/kubewharf/kelemetry/pkg/util/shutdown"
)

func init() {
	manager.Global.ProvideMuxImpl("diff-cache/etcd", manager.Ptr(&Etcd{
		deferList: shutdown.NewDeferList(),
	}), diffcache.Cache.Store)
}

type etcdOptions struct {
	endpoints   []string
	prefix      string
	dialTimeout time.Duration
}

func (options *etcdOptions) Setup(fs *pflag.FlagSet) {
	fs.StringSliceVar(&options.endpoints, "diff-cache-etcd-endpoints", []string{}, "etcd endpoints")
	fs.StringVar(&options.prefix, "diff-cache-etcd-prefix", "/diff/", "etcd prefix")
	fs.DurationVar(
		&options.dialTimeout,
		"diff-cache-etcd-dial-timeout",
		time.Second*10,
		"dial timeout for diff cache etcd connection",
	)
}

func (options *etcdOptions) EnableFlag() *bool { return nil }

type Etcd struct {
	manager.MuxImplBase

	options etcdOptions
	Logger  logrus.FieldLogger

	client    *etcdv3.Client
	deferList *shutdown.DeferList
}

var _ diffcache.Cache = &Etcd{}

func (_ *Etcd) MuxImplName() (name string, isDefault bool) { return "etcd", false }

func (cache *Etcd) Options() manager.Options { return &cache.options }

func (cache *Etcd) Init() error {
	if len(cache.options.endpoints) == 0 {
		return fmt.Errorf("no etcd endpoints provided")
	}

	client, err := etcdv3.New(etcdv3.Config{
		Endpoints:   cache.options.endpoints,
		DialTimeout: cache.options.dialTimeout,
	})
	if err != nil {
		return fmt.Errorf("cannot connect to etcd: %w", err)
	}

	cache.deferList.Defer("closing etcd client", client.Close)
	cache.client = client

	return nil
}

func (cache *Etcd) Start(ctx context.Context) error {
	return nil
}

<<<<<<< HEAD
func (cache *Etcd) Close(ctx context.Context) error {
	if name, err := cache.deferList.Run(ctx, cache.logger); err != nil {
=======
func (cache *Etcd) Close() error {
	if name, err := cache.deferList.Run(cache.Logger); err != nil {
>>>>>>> 31bcd644
		return fmt.Errorf("%s: %w", name, err)
	}

	return nil
}

func (cache *Etcd) GetCommonOptions() *diffcache.CommonOptions {
	return cache.GetAdditionalOptions().(*diffcache.CommonOptions)
}

func (cache *Etcd) Store(ctx context.Context, object util.ObjectRef, patch *diffcache.Patch) {
	patchJson, err := json.Marshal(patch)
	if err != nil {
		cache.Logger.WithError(err).Error("cannot marshal patch")
		return
	}

	lease, err := cache.client.Lease.Grant(ctx, int64(cache.GetCommonOptions().PatchTtl.Seconds()))
	if err != nil {
		cache.Logger.WithError(err).Error("cannot grant lease for diff cache")
		return
	}

	keyRv, _ := cache.GetCommonOptions().ChooseResourceVersion(patch.OldResourceVersion, &patch.NewResourceVersion)
	_, err = cache.client.KV.Put(ctx, cache.cacheKey(object, keyRv), string(patchJson), etcdv3.WithLease(lease.ID))
	if err != nil {
		cache.Logger.WithError(err).Error("cannot write cache")
		return
	}
}

func (cache *Etcd) Fetch(
	ctx context.Context,
	object util.ObjectRef,
	oldResourceVersion string,
	newResourceVersion *string,
) (*diffcache.Patch, error) {
	keyRv, err := cache.GetCommonOptions().ChooseResourceVersion(oldResourceVersion, newResourceVersion)
	if err != nil {
		return nil, err
	}

	key := cache.cacheKey(object, keyRv)

	resp, err := cache.client.KV.Get(ctx, key)
	if err != nil {
		cache.Logger.WithError(err).Error("cannot fetch cache")
		return nil, metrics.LabelError(err, "UnknownEtcd")
	}

	if len(resp.Kvs) == 0 || resp.Kvs[0] == nil {
		return nil, nil
	}

	jsonBuf := resp.Kvs[0].Value
	patch := &diffcache.Patch{}
	if err := json.Unmarshal(jsonBuf, patch); err != nil {
		cache.Logger.WithError(err).Error("cannot decode etcd result")
		return nil, metrics.LabelError(err, "EtcdValueError")
	}

	return patch, nil
}

func (cache *Etcd) StoreSnapshot(ctx context.Context, object util.ObjectRef, snapshotName string, snapshot *diffcache.Snapshot) {
	snapshotJson, err := json.Marshal(snapshot)
	if err != nil {
		cache.Logger.WithError(err).Error("cannot marshal snapshot")
		return
	}

	lease, err := cache.client.Lease.Grant(ctx, int64(cache.GetCommonOptions().SnapshotTtl.Seconds()))
	if err != nil {
		cache.Logger.WithError(err).Error("cannot grant lease for diff cache")
		return
	}

	key := cache.snapshotKey(object, snapshotName)
	_, err = cache.client.KV.Put(ctx, key, string(snapshotJson), etcdv3.WithLease(lease.ID))
	if err != nil {
		cache.Logger.WithError(err).Error("cannot write cache")
		return
	}
}

func (cache *Etcd) FetchSnapshot(ctx context.Context, object util.ObjectRef, snapshotName string) (*diffcache.Snapshot, error) {
	key := cache.snapshotKey(object, snapshotName)
	resp, err := cache.client.KV.Get(ctx, key)
	if err != nil {
		cache.Logger.WithError(err).Error("cannot fetch cache")
		return nil, metrics.LabelError(err, "UnknownEtcd")
	}

	if len(resp.Kvs) == 0 || resp.Kvs[0] == nil {
		return nil, nil
	}

	jsonBuf := resp.Kvs[0].Value
	snapshot := &diffcache.Snapshot{}
	if err := json.Unmarshal(jsonBuf, snapshot); err != nil {
		cache.Logger.WithError(err).Error("cannot decode etcd result")
		return nil, metrics.LabelError(err, "EtcdValueError")
	}

	return snapshot, nil
}

func (cache *Etcd) List(ctx context.Context, object util.ObjectRef, limit int) ([]string, error) {
	resp, err := cache.client.KV.Get(
		ctx,
		cache.cacheKeyPrefix(object),
		etcdv3.WithLimit(int64(limit)),
		etcdv3.WithPrefix(),
		etcdv3.WithKeysOnly(),
		// resource versions are not collatable,
		// but we try to sort them naively (without even natural sort)
		// to get more reasonable result for debugging.
		etcdv3.WithSort(etcdv3.SortByKey, etcdv3.SortDescend),
	)
	if err != nil {
		return nil, fmt.Errorf("etcd scan error: %w", err)
	}

	keys := make([]string, 0, resp.Count)
	for _, kv := range resp.Kvs {
		key := string(kv.Key)
		rvIndex := strings.LastIndexByte(key, '/') + 1
		keys = append(keys, key[rvIndex:])
	}
	return keys, nil
}

func (cache *Etcd) cacheKeyPrefix(object util.ObjectRef) string {
	return fmt.Sprintf("%s%s/", cache.options.prefix, object.String())
}

func (cache *Etcd) cacheKey(object util.ObjectRef, keyRv string) string {
	whichRv := "newRv"
	if cache.GetCommonOptions().UseOldResourceVersion {
		whichRv = "oldRv"
	}

	return cache.cacheKeyPrefix(object) + fmt.Sprintf("%s/%s", whichRv, keyRv)
}

func (cache *Etcd) snapshotKey(object util.ObjectRef, snapshotName string) string {
	return cache.cacheKeyPrefix(object) + snapshotName
}<|MERGE_RESOLUTION|>--- conflicted
+++ resolved
@@ -96,13 +96,8 @@
 	return nil
 }
 
-<<<<<<< HEAD
 func (cache *Etcd) Close(ctx context.Context) error {
-	if name, err := cache.deferList.Run(ctx, cache.logger); err != nil {
-=======
-func (cache *Etcd) Close() error {
-	if name, err := cache.deferList.Run(cache.Logger); err != nil {
->>>>>>> 31bcd644
+	if name, err := cache.deferList.Run(ctx, cache.Logger); err != nil {
 		return fmt.Errorf("%s: %w", name, err)
 	}
 
