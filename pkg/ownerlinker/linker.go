// Copyright 2023 The Kelemetry Authors.
//
// Licensed under the Apache License, Version 2.0 (the "License");
// you may not use this file except in compliance with the License.
// You may obtain a copy of the License at
//
//     http://www.apache.org/licenses/LICENSE-2.0
//
// Unless required by applicable law or agreed to in writing, software
// distributed under the License is distributed on an "AS IS" BASIS,
// WITHOUT WARRANTIES OR CONDITIONS OF ANY KIND, either express or implied.
// See the License for the specific language governing permissions and
// limitations under the License.

package ownerlinker

import (
	"context"
	"fmt"

	"github.com/sirupsen/logrus"
	"github.com/spf13/pflag"
	"k8s.io/apimachinery/pkg/runtime/schema"

	"github.com/kubewharf/kelemetry/pkg/aggregator/linker"
	"github.com/kubewharf/kelemetry/pkg/k8s"
	"github.com/kubewharf/kelemetry/pkg/k8s/discovery"
	"github.com/kubewharf/kelemetry/pkg/k8s/objectcache"
	"github.com/kubewharf/kelemetry/pkg/manager"
<<<<<<< HEAD
	"github.com/kubewharf/kelemetry/pkg/metrics"
	"github.com/kubewharf/kelemetry/pkg/util"
	"github.com/kubewharf/kelemetry/pkg/util/zconstants"
=======
	utilobject "github.com/kubewharf/kelemetry/pkg/util/object"
>>>>>>> bfe79fee
)

func init() {
	manager.Global.ProvideListImpl("owner-linker", manager.Ptr(&Controller{}), &manager.List[linker.Linker]{})
}

type options struct {
	enable bool
}

func (options *options) Setup(fs *pflag.FlagSet) {
	fs.BoolVar(&options.enable, "owner-linker-enable", false, "enable owner linker")
}

func (options *options) EnableFlag() *bool { return &options.enable }

type Controller struct {
	options        options
	Logger         logrus.FieldLogger
	Clients        k8s.Clients
	DiscoveryCache discovery.DiscoveryCache
	ObjectCache    *objectcache.ObjectCache
}

var _ manager.Component = &Controller{}

func (ctrl *Controller) Options() manager.Options        { return &ctrl.options }
func (ctrl *Controller) Init() error                     { return nil }
func (ctrl *Controller) Start(ctx context.Context) error { return nil }
func (ctrl *Controller) Close(ctx context.Context) error { return nil }

<<<<<<< HEAD
func (ctrl *Controller) Lookup(ctx context.Context, object util.ObjectRef) ([]linker.LinkerResult, error) {
=======
func (ctrl *Controller) Lookup(ctx context.Context, object utilobject.Rich) *utilobject.Rich {
>>>>>>> bfe79fee
	raw := object.Raw

	logger := ctrl.Logger.WithFields(object.AsFields("object"))

	if raw == nil {
		logger.Debug("Fetching dynamic object")

		var err error
		raw, err = ctrl.ObjectCache.Get(ctx, object.VersionedKey)

		if err != nil {
			return nil, metrics.LabelError(fmt.Errorf("cannot fetch object value from cache: %w", err), "FetchCache")
		}

		if raw == nil {
			logger.Debug("object no longer exists")
			return nil, nil
		}
	}

	var results []linker.LinkerResult

	for _, owner := range raw.GetOwnerReferences() {
		if owner.Controller != nil && *owner.Controller {
			groupVersion, err := schema.ParseGroupVersion(owner.APIVersion)
			if err != nil {
				logger.WithError(err).Warn("invalid owner apiVersion")
				continue
			}

			gvk := groupVersion.WithKind(owner.Kind)
			cdc, err := ctrl.DiscoveryCache.ForCluster(object.Cluster)
			if err != nil {
				logger.WithError(err).Error("cannot access cluster from object reference")
				continue
			}

			gvr, exists := cdc.LookupResource(gvk)
			if !exists {
				logger.WithField("gvk", gvk).Warn("Object contains owner reference of unknown GVK")
				continue
			}

<<<<<<< HEAD
			parentRef := util.ObjectRef{
				Cluster:              object.Cluster, // inherited from the same cluster
				GroupVersionResource: gvr,
				Namespace:            object.Namespace,
				Name:                 owner.Name,
				Uid:                  owner.UID,
=======
			ret := &utilobject.Rich{
				VersionedKey: utilobject.VersionedKey{
					Key: utilobject.Key{
						Cluster:   object.Cluster,
						Group:     gvr.Group,
						Resource:  gvr.Group,
						Namespace: object.Namespace,
						Name:      owner.Name,
					},
					Version: gvr.Version,
				},
				Uid: owner.UID,
>>>>>>> bfe79fee
			}
			logger.WithField("owner", parentRef).Debug("Resolved owner")

			results = append(results, linker.LinkerResult{
				Object: parentRef,
				Role:   zconstants.LinkRoleParent,
				Class:  "children",
			})
		}
	}

	return results, nil
}<|MERGE_RESOLUTION|>--- conflicted
+++ resolved
@@ -27,13 +27,9 @@
 	"github.com/kubewharf/kelemetry/pkg/k8s/discovery"
 	"github.com/kubewharf/kelemetry/pkg/k8s/objectcache"
 	"github.com/kubewharf/kelemetry/pkg/manager"
-<<<<<<< HEAD
 	"github.com/kubewharf/kelemetry/pkg/metrics"
-	"github.com/kubewharf/kelemetry/pkg/util"
+	utilobject "github.com/kubewharf/kelemetry/pkg/util/object"
 	"github.com/kubewharf/kelemetry/pkg/util/zconstants"
-=======
-	utilobject "github.com/kubewharf/kelemetry/pkg/util/object"
->>>>>>> bfe79fee
 )
 
 func init() {
@@ -65,11 +61,7 @@
 func (ctrl *Controller) Start(ctx context.Context) error { return nil }
 func (ctrl *Controller) Close(ctx context.Context) error { return nil }
 
-<<<<<<< HEAD
-func (ctrl *Controller) Lookup(ctx context.Context, object util.ObjectRef) ([]linker.LinkerResult, error) {
-=======
-func (ctrl *Controller) Lookup(ctx context.Context, object utilobject.Rich) *utilobject.Rich {
->>>>>>> bfe79fee
+func (ctrl *Controller) Lookup(ctx context.Context, object utilobject.Rich) ([]linker.LinkerResult, error) {
 	raw := object.Raw
 
 	logger := ctrl.Logger.WithFields(object.AsFields("object"))
@@ -113,15 +105,7 @@
 				continue
 			}
 
-<<<<<<< HEAD
-			parentRef := util.ObjectRef{
-				Cluster:              object.Cluster, // inherited from the same cluster
-				GroupVersionResource: gvr,
-				Namespace:            object.Namespace,
-				Name:                 owner.Name,
-				Uid:                  owner.UID,
-=======
-			ret := &utilobject.Rich{
+			parentRef := utilobject.Rich{
 				VersionedKey: utilobject.VersionedKey{
 					Key: utilobject.Key{
 						Cluster:   object.Cluster,
@@ -133,7 +117,6 @@
 					Version: gvr.Version,
 				},
 				Uid: owner.UID,
->>>>>>> bfe79fee
 			}
 			logger.WithField("owner", parentRef).Debug("Resolved owner")
 
