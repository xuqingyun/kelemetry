// Copyright 2023 The Kelemetry Authors.
//
// Licensed under the Apache License, Version 2.0 (the "License");
// you may not use this file except in compliance with the License.
// You may obtain a copy of the License at
//
//     http://www.apache.org/licenses/LICENSE-2.0
//
// Unless required by applicable law or agreed to in writing, software
// distributed under the License is distributed on an "AS IS" BASIS,
// WITHOUT WARRANTIES OR CONDITIONS OF ANY KIND, either express or implied.
// See the License for the specific language governing permissions and
// limitations under the License.

package ownerlinker

import (
	"context"

	"github.com/sirupsen/logrus"
	"github.com/spf13/pflag"
	"k8s.io/apimachinery/pkg/runtime/schema"

	"github.com/kubewharf/kelemetry/pkg/aggregator/linker"
	"github.com/kubewharf/kelemetry/pkg/k8s"
	"github.com/kubewharf/kelemetry/pkg/k8s/discovery"
	"github.com/kubewharf/kelemetry/pkg/k8s/objectcache"
	"github.com/kubewharf/kelemetry/pkg/manager"
	"github.com/kubewharf/kelemetry/pkg/util"
)

func init() {
	manager.Global.Provide("owner-linker", manager.Ptr(&Controller{}))
}

type options struct {
	enable bool
}

func (options *options) Setup(fs *pflag.FlagSet) {
	fs.BoolVar(&options.enable, "owner-linker-enable", false, "enable owner linker")
}

func (options *options) EnableFlag() *bool { return &options.enable }

type Controller struct {
	options        options
<<<<<<< HEAD
	logger         logrus.FieldLogger
	linkers        linker.LinkerList
	clients        k8s.Clients
	discoveryCache discovery.DiscoveryCache
	objectCache    objectcache.ObjectCache
=======
	Logger         logrus.FieldLogger
	Linkers        linker.LinkerList
	Clients        k8s.Clients
	DiscoveryCache discovery.DiscoveryCache
	ObjectCache    *objectcache.ObjectCache
	ctx            context.Context
>>>>>>> 31bcd644
}

var _ manager.Component = &Controller{}

func (ctrl *Controller) Options() manager.Options {
	return &ctrl.options
}

<<<<<<< HEAD
func (ctrl *Controller) Init() error {
	ctrl.linkers.AddLinker(ctrl)
=======
func (ctrl *Controller) Init(ctx context.Context) error {
	ctrl.Linkers.AddLinker(ctrl)
	ctrl.ctx = ctx
>>>>>>> 31bcd644

	return nil
}

func (ctrl *Controller) Start(ctx context.Context) error {
	return nil
}

func (ctrl *Controller) Close(ctx context.Context) error {
	return nil
}

func (ctrl *Controller) Lookup(ctx context.Context, object util.ObjectRef) *util.ObjectRef {
	raw := object.Raw

	logger := ctrl.Logger.WithField("object", object)

	if raw == nil {
		logger.Debug("Fetching dynamic object")

		var err error
		raw, err = ctrl.ObjectCache.Get(ctx, object)

		if err != nil {
			logger.WithError(err).Error("cannot fetch object value")
			return nil
		}

		if raw == nil {
			logger.Debug("object no longer exists")
			return nil
		}
	}

	for _, owner := range raw.GetOwnerReferences() {
		if owner.Controller != nil && *owner.Controller {
			groupVersion, err := schema.ParseGroupVersion(owner.APIVersion)
			if err != nil {
				logger.WithError(err).Warn("invalid owner apiVersion")
				continue
			}

			gvk := groupVersion.WithKind(owner.Kind)
			cdc, err := ctrl.DiscoveryCache.ForCluster(object.Cluster)
			if err != nil {
				logger.WithError(err).Error("cannot access cluster from object reference")
				continue
			}

			gvr, exists := cdc.LookupResource(gvk)
			if !exists {
				logger.WithField("gvk", gvk).Warn("Object contains owner reference of unknown GVK")
				continue
			}

			ret := &util.ObjectRef{
				Cluster:              object.Cluster, // inherited from the same cluster
				GroupVersionResource: gvr,
				Namespace:            object.Namespace,
				Name:                 owner.Name,
				Uid:                  owner.UID,
			}
			logger.WithField("owner", ret).Debug("Resolved owner")

			return ret
		}
	}

	return nil
}<|MERGE_RESOLUTION|>--- conflicted
+++ resolved
@@ -45,20 +45,11 @@
 
 type Controller struct {
 	options        options
-<<<<<<< HEAD
-	logger         logrus.FieldLogger
-	linkers        linker.LinkerList
-	clients        k8s.Clients
-	discoveryCache discovery.DiscoveryCache
-	objectCache    objectcache.ObjectCache
-=======
 	Logger         logrus.FieldLogger
 	Linkers        linker.LinkerList
 	Clients        k8s.Clients
 	DiscoveryCache discovery.DiscoveryCache
 	ObjectCache    *objectcache.ObjectCache
-	ctx            context.Context
->>>>>>> 31bcd644
 }
 
 var _ manager.Component = &Controller{}
@@ -67,15 +58,8 @@
 	return &ctrl.options
 }
 
-<<<<<<< HEAD
 func (ctrl *Controller) Init() error {
-	ctrl.linkers.AddLinker(ctrl)
-=======
-func (ctrl *Controller) Init(ctx context.Context) error {
 	ctrl.Linkers.AddLinker(ctrl)
-	ctrl.ctx = ctx
->>>>>>> 31bcd644
-
 	return nil
 }
 
